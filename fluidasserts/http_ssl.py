--- conflicted
+++ resolved
@@ -36,9 +36,7 @@
         logging.info('%s CN equals to site, Details=%s, %s',
                      cert_cn, site, 'CLOSE')
         result = False
-<<<<<<< HEAD
     return result
-
 
 def is_pfs_enabled(site, port=PORT):
     packet, reply = "<packet>SOME_DATA</packet>", ""
@@ -67,6 +65,4 @@
         result = True
     finally:
         wrapped_socket.close()
-=======
->>>>>>> bd6ab9e1
     return result