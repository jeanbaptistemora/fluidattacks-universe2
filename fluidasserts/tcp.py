--- conflicted
+++ resolved
@@ -18,15 +18,6 @@
 # none
 
 
-<<<<<<< HEAD
-def openport(ip, port):
-    sock = socket.socket(socket.AF_INET, socket.SOCK_STREAM)
-    result = sock.connect_ex((ip, port))
-    status = 'CLOSE'
-    if result == 0:
-        status = 'OPEN'
-    logging.info('Checking port, Details=%s, %s', ip + ':' + str(port), status)
-=======
 def is_port_open(ipaddress, port):
     """
     Check if a given port on an IP address is open
@@ -44,7 +35,6 @@
         result = True
     else:
         result = False
->>>>>>> 19ee4225
     sock.close()
     logging.info('Checking port, Details=%s, %s', ipaddress + ":" + str(port), status)
     return result
@@ -55,15 +45,6 @@
     """
     try:
         sock = socket.socket(socket.AF_INET, socket.SOCK_STREAM)
-<<<<<<< HEAD
-        sock.connect((ip, port))
-#        result = sock.connect_ex((ip, port))
-        logging.info('Banner %s, Details=%s, %s', ip + ':' +
-                     str(port), sock.recv(2048), 'OPEN')
-    except ConnectionRefusedError:
-        logging.info('Checking port, Details=%s, %s',
-                     ip + ':' + str(port), 'CLOSE')
-=======
         sock.connect((ipaddress, port))
 #        result = sock.connect_ex((ipaddress, port))
         logging.info('Banner %s, Details=%s, %s', ipaddress + ":" +
@@ -71,6 +52,5 @@
     except ConnectionRefusedError:
         logging.info('Checking port, Details=%s, %s',
                      ipaddress + ":" + str(port), "CLOSE")
->>>>>>> 19ee4225
     finally:
         sock.close()