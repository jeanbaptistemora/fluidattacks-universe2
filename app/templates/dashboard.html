{% load mixpanel %}
<!DOCTYPE html>
<html lang="en">
  <head>
    <meta charset="utf-8">
    <meta name="viewport" content="width=device-width, initial-scale=1.0, maximum-scale=1.0, user-scalable=no">
    <meta name="description" content="">
    <meta name="author" content="">
    <base href="/">
    <link rel="icon" type="image/x-icon" href="assets/img/favicon.png">
    <title>FLUIDIntegrates</title>
    <link rel="stylesheet" type="text/css" href="assets/amaretti/lib/stroke-7/style.css"/>
    <link rel="stylesheet" type="text/css" href="assets/amaretti/lib/jquery.nanoscroller/css/nanoscroller.css"/><!--[if lt IE 9]>
    <script src="https://oss.maxcdn.com/html5shiv/3.7.2/html5shiv.min.js"></script>
    <script src="https://oss.maxcdn.com/respond/1.4.2/respond.min.js"></script>
    <![endif]-->
    <link rel="stylesheet" href="assets/amaretti/css/style.css" type="text/css"/>
    <link rel="stylesheet" type="text/css" href="assets/amaretti/lib/jquery.gritter/css/jquery.gritter.css"/>
    <link rel="stylesheet" href="assets/bower_components/bootstrap-table/dist/css/bootstrap-table.min.css" type="text/css"/>
    <link rel="stylesheet" href="assets/bower_components/angular-bootstrap/ui-bootstrap-csp.css" type="text/css">
    {% mixpanel %}
    <script>
    mixpanel.identify("{{ request.session.username }}");
    mixpanel.people.set({
        "$email": "{{ request.session.username }}",
        "$last_login": new Date(),
        "$first_name": "{{ request.session.first_name }}",
        "$last_name": "{{ request.session.last_name }}",
        "$Role": "{{ request.session.role }}",
        "$Organization": "{{ request.session.company }}",
    });
    var userEmail = "{{ request.session.username }}";
    </script>
  </head>
  <body ng-app="FluidIntegrates">
    <div class="am-wrapper">
      <nav class="navbar navbar-default navbar-fixed-top am-top-header">
        <div class="container-fluid">
          <div class="navbar-header">
            <div class="page-title">
              <span>Dashboard</span>
            </div>
            <a href="#" class="am-toggle-left-sidebar navbar-toggle collapsed"><span class="icon-bar"><span></span><span></span><span></span></span></a><a href="/integrates/dashboard" class="navbar-brand"></a>
          </div><a href="#" class="am-toggle-right-sidebar"><span class="icon s7-menu2"></span></a><a href="#" data-toggle="collapse" data-target="#am-navbar-collapse" class="am-toggle-top-header-menu collapsed"><span class="icon s7-angle-down"></span></a>
          <div id="am-navbar-collapse" class="collapse navbar-collapse" ng-controller="dashboardController">
            <ul class="nav navbar-nav am-nav-right">
            <li><a ui-sref="home"><b>FLUIDIntegrates</b></a></li>
            </ul>
            <ul class="nav navbar-nav navbar-right am-icons-nav">
			  <li class="dropdown">
                <a href="" data-toggle="dropdown" role="button" aria-expanded="true" class="dropdown-toggle">
                  <span class="icon s7-flag"></span>
                </a>
                <ul role="menu" class="dropdown-menu">
                  <li><a ng-click="changeLang('es');"> Español <img src="assets/img/spain.png" width="20" height="20"/></a></li>
                  <li><a ng-click="changeLang('en');"> English <img src="assets/img/usa.png" width="20" height="20"/></a></li>
                </ul>
              </li> 	
              <li class="dropdown">
                <a href="" ng-click="logout();" data-toggle="dropdown" role="button" aria-expanded="false" class="dropdown-toggle">
                  <span class="icon s7-power"></span>
                </a>
                <!-- START: MODAL ELIMINAR -->
                <script type="text/ng-template" id="logout.html">
                    <div class="modal-header">
                        <h3 class="modal-title" id="modal-title">Cerrar Sesión</h3>
                    </div>
                    <div class="modal-body" id="modal-body">
                        <p>Esta seguro de que desea salir?</p>
                    </div>
                    <div class="modal-footer">
                        <button class="btn btn-warning" type="button" ng-click="closeModalLogout()">No</button>
                        <button class="btn btn-primary" type="button" ng-click="okModalLogout()">Si</button>
                    </div>
                </script>
              </li>
            </ul>
          </div>
        </div>
      </nav>
      <div class="am-left-sidebar">
        <div class="content">
          <div class="am-logo"></div>
          <ul class="sidebar-elements">
            <li class="parent"><a ui-sref="VulnerabilitiesByName"><i class="icon s7-id"></i><span>{% templatetag openvariable %} 'left_menu.first' | translate {% templatetag closevariable %}</span></a></li>
            <li class="parent"><a ui-sref="EventualitiesByName"><i class="icon s7-way"></i><span>{% templatetag openvariable %} 'left_menu.second' | translate {% templatetag closevariable %}</span></a></li>
          </ul>
          <!--Sidebar bottom content-->
        </div>
      </div>
      <div class="am-content">
        <div ui-view></div>
      </div>
      <nav class="am-right-sidebar">
        <div class="sb-content">
          <div class="user-info">
            <img src="assets/img/user.png">
        <span class="company">{{ company }}</span>
            <span class="name">{{ username }}
              <span class="status"></span>
            </span>
            <!--<span class="position">Art Director</span>-->
          </div>
          <div class="tab-navigation">
          </div>
          <div class="tab-panel">
            <div class="tab-content">
              <div id="tab1" role="tabpanel" class="tab-pane announcement active am-scroller nano">
                <div class="nano-content">
                  <div class="content">
                  </div>
                </div>
              </div>
            </div>
          </div>
        </div>
      </nav>
    </div>
    {% csrf_token %}
    <script src="assets/amaretti/lib/jquery/jquery.min.js" type="text/javascript"></script>
    <script src="assets/amaretti/lib/jquery.nanoscroller/javascripts/jquery.nanoscroller.min.js" type="text/javascript"></script>
    <script src="assets/amaretti/js/main.js" type="text/javascript"></script>
    <script src="assets/amaretti/lib/bootstrap/dist/js/bootstrap.min.js" type="text/javascript"></script>
    <script src="assets/bower_components/angular/angular.min.js"></script>
    <script src="assets/amaretti/lib/jquery.gritter/js/jquery.gritter.js" type="text/javascript"></script>
    <script src="assets/bower_components/angular-ui-router/release/angular-ui-router.min.js"></script>
    <script src="assets/bower_components/bootstrap-table/dist/js/bootstrap-table.min.js"></script>
    <script src="assets/bower_components/bootstrap-table/dist/js/bootstrap-table-es-AR.min.js"></script>
    <script src="assets/bower_components/angular-bootstrap/ui-bootstrap.min.js"></script>
    <script src="assets/bower_components/angular-bootstrap/ui-bootstrap-tpls.min.js"></script>
    <script src="assets/bower_components/datepicker/dist/js/bootstrap-datepicker.min.js"></script>
    <script src="assets/bower_components/datepicker/dist/locales/bootstrap-datepicker.es.min.js"></script>
    <script src="assets/bower_components/bootstrap-table/dist/js/bootstrap-table-export.js"></script>
    <script src="assets/bower_components/downloadjs/download.js"></script>
    <script src="assets/app/app.js"></script>
<<<<<<< HEAD
    <script src="assets/app/translations.js"></script>
    <script src="assets/app/routes.js"></script>
=======
>>>>>>> abff7f9f
    <script src="assets/app/models/findingFactory.js" type="text/javascript"></script>
    <script src="assets/app/models/eventualityFactory.js" type="text/javascript"></script>
    <script src="assets/app/controllers/findingController.js" type="text/javascript"></script>
    <script src="assets/app/controllers/findingDeleteController.js" type="text/javascript"></script>
    <script src="assets/app/controllers/findingReadController.js" type="text/javascript"></script>
    <script src="assets/app/controllers/findingUpdateController.js" type="text/javascript"></script>
    <script src="assets/app/controllers/eventualityController.js" type="text/javascript"></script>
    <script src="assets/app/controllers/dashboardController.js" type="text/javascript"></script>
    <script type="text/javascript">
      $(document).ready(function(){
        //initialize the javascript
        App.init();
      });

    </script>
  </body>
</html><|MERGE_RESOLUTION|>--- conflicted
+++ resolved
@@ -51,10 +51,11 @@
                 <a href="" data-toggle="dropdown" role="button" aria-expanded="true" class="dropdown-toggle">
                   <span class="icon s7-flag"></span>
                 </a>
+                <!-- TODO: translations
                 <ul role="menu" class="dropdown-menu">
                   <li><a ng-click="changeLang('es');"> Español <img src="assets/img/spain.png" width="20" height="20"/></a></li>
                   <li><a ng-click="changeLang('en');"> English <img src="assets/img/usa.png" width="20" height="20"/></a></li>
-                </ul>
+                </ul>-->
               </li> 	
               <li class="dropdown">
                 <a href="" ng-click="logout();" data-toggle="dropdown" role="button" aria-expanded="false" class="dropdown-toggle">
@@ -132,12 +133,10 @@
     <script src="assets/bower_components/datepicker/dist/locales/bootstrap-datepicker.es.min.js"></script>
     <script src="assets/bower_components/bootstrap-table/dist/js/bootstrap-table-export.js"></script>
     <script src="assets/bower_components/downloadjs/download.js"></script>
+    <script src="assets/bower_components/angular-translate/angular-translate.min.js"></script>
     <script src="assets/app/app.js"></script>
-<<<<<<< HEAD
     <script src="assets/app/translations.js"></script>
     <script src="assets/app/routes.js"></script>
-=======
->>>>>>> abff7f9f
     <script src="assets/app/models/findingFactory.js" type="text/javascript"></script>
     <script src="assets/app/models/eventualityFactory.js" type="text/javascript"></script>
     <script src="assets/app/controllers/findingController.js" type="text/javascript"></script>
