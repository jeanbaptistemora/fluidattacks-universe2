--- conflicted
+++ resolved
@@ -74,10 +74,7 @@
  * Crea integrates como una aplicacion de angular
  * @module {AngularJS} FluidIntegrates
  */
-<<<<<<< HEAD
 var integrates = angular.module("FluidIntegrates", ['ui.router','ui.bootstrap','pascalprecht.translate']);
-=======
-var integrates = angular.module("FluidIntegrates", ['ui.router','ui.bootstrap']); 
 /**
  * Establece la configuracion de las rutas para integrates
  * @config {AngularJS} 
@@ -117,5 +114,4 @@
             templateUrl: 'assets/views/search/event_by_name.html',
             controller: 'eventualityController'        
         })
-});
->>>>>>> abff7f9f
+});