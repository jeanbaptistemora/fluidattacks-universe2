--- conflicted
+++ resolved
@@ -4,15 +4,12 @@
   become: "yes"
 
   tasks:
-<<<<<<< HEAD
-=======
    - name: Incluir llaves de cifrado
      include_vars: vars/key.yml
 
    - name: include default step variables
      include_vars: vars/vars.yml
 
->>>>>>> 1e353abc
    - name: Instalar paquetes
      apt:
       pkg: "{{ item }}"
@@ -74,9 +71,6 @@
    - name: Remover archivo index
      file:
       path: "/var/www/html"
-<<<<<<< HEAD
-      state: absent
-=======
       state: absent
 
    - name: Clonar repositorio integrates
@@ -158,5 +152,4 @@
    - name: reiniciar apache2
      service:
       name: "apache2"
-      state: "restarted"
->>>>>>> 1e353abc
+      state: "restarted"