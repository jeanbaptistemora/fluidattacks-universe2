--- conflicted
+++ resolved
@@ -1,25 +1,3 @@
-<<<<<<< HEAD
-FLUID SERVES - Infraestructura Inmutable
-============
-
-Repositorio de código para almacenar la definición de la infraestructura de FLUID.
-
-La definición de la infraestrucura se realizó utilizando Ansible sobre Docker.
-
-Servidores en Producción:
-------------
-
-  * ALG: Servidor Apache para realizar proxy reverso para los diferentes recursos web con los que cuenta FLUID.
-  * Exams: Plataforma online para la realización de cursos y examenes. Su uso principal es la realización del examen de conocimientos en el proceso de selección.
-  * Integrates: Servidor para la publicación del servicio FLUID integrates.
-
-Cosas por hacer:
-------------
-
-  * Cambiar en innodb de la base de datos MySQL del servidor exams a Barracuda, para mejor soporte con Moodle.
-  * Mantener sincronizada la db en algun repositorio, para nuevas implementaciones.
-  * Crear script para autoconfigurar el servidor host.
-=======
 = FLUID SERVES - Infraestructura Inmutable
 
 Repositorio de código para almacenar la definición de la infraestructura de FLUID.
@@ -36,5 +14,4 @@
 
 . Cambiar en innodb de la base de datos MySQL del servidor exams a Barracuda, para mejor soporte con Moodle.
 . Mantener sincronizada la db en algun repositorio, para nuevas implementaciones.
-. Crear script para autoconfigurar el servidor host.
->>>>>>> e77da259
+. Crear script para autoconfigurar el servidor host.