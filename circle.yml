--- conflicted
+++ resolved
@@ -1,54 +1,14 @@
 #
 # Archivo de configuracion del servicio de integración continua.
 #
-<<<<<<< HEAD
 
-version: 2
-jobs:
-  build:
-    machine: true
-
-    working_directory: ~/fluid-serves
-    steps:
-      - checkout
-      # - run:
-      #     name: Este parche se requiere para que docker soporte especificación de IPs
-      #     command: curl -sSL https://s3.amazonaws.com/circle-downloads/install-circleci-docker.sh | bash -s -- 1.10.0
-
-      # ... steps for building/testing app ...
-      - run:
-          name: Install dependencies
-          command:  apt-get update &&  apt-get install -y software-properties-common  && echo $VAULT > ~/.vault.txt
-
-      - run:
-          name: Install netcat
-          command: apt-get install -y netcat
-      - run:
-          name: add ansible repo
-          command:  echo "deb http://ppa.launchpad.net/ansible/ansible/ubuntu trusty main" | tee -a /etc/apt/sources.list &&  apt-get update
-      - run:
-          name: pip installations
-          command:  apt-get install -y python-dev && apt-get install -y python-pip && pip install --upgrade pip setuptools && pip install ansible-lint
-      - run:
-          name: Install ansible
-          command:  apt-get install -y --force-yes ansible curl
-
-      - run:
-          name: Ansible lints
-          command: ansible-lint servers/alg/main.yml && ansible-lint servers/exams/main.yml && ansible-lint servers/integrates/main.yml && ansible-lint servers/host/main.yml
-
-      - run:
-          name: Start
-          command: ./start.sh && bundle install
-
-=======
 version: 2
 jobs:
   build:
     working_directory: /tmp/fluid-serves
     machine: true
     evironment:
-      - USER: root 
+      - USER: root
     steps:
       - checkout
       - run:
@@ -69,7 +29,6 @@
       - run:
           name: Start
           command: ./start.sh && bundle install
->>>>>>> 7c6aa2dd
       - run:
           name: Make exams tests
           command: cd servers/exams/serverspec && bundle exec rake spec
