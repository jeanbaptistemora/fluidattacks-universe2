--- conflicted
+++ resolved
@@ -1,47 +1,43 @@
-{% extends "index.html" %}
-
-{% block title %}{{ SITENAME }}&nbsp;|&nbsp; {{ page.title }}{% endblock title %}
-
-{% block header %}
-    <!-- Page Header -->
-    {% include "navigationbar.html" %}
-    {% if page.header_cover %}
-        <header class="intro-header" style="background-image: url('{{ page.header_cover }}')">
-    {% elif HEADER_COVER %}
-        <header class="intro-header" style="background-image: url('{{ HEADER_COVER }}')">
-    {% elif HEADER_COLOR %}
-        <header class="intro-header" style="background-color: {{ HEADER_COLOR }}">
-    {% else %}
-        <header class="intro-header" id="intro-eth" style="background-image: url('{{ SITEURL }}/{{ THEME_STATIC_DIR }}/images/fluid.png')">
-    {% endif %}     
-        <div class="container" onclick="window.location = '{{ SITEURL }}'">
-            <div class="row" id="roweth">
-                <div class="col-lg-8 col-lg-offset-2 col-md-10 col-md-offset-1">
-                    <div class="post-heading">                        
-                    </div>
-                </div>
-            </div>
-        </div>
-    </header>
-{% endblock header %}
-
-{% block content %}   
-   <div id="divpage">         
-    <article>
-        <h1>{{ page.title }}</h1>
-        {{ page.content }}
-        {% if page.eth %}
-<<<<<<< HEAD
-          {% if page.location %}
-            {% include 'location.html' %}
-          {% endif %}
-=======
-          {% include 'location.html' %}
->>>>>>> 4e44e2ac
-        {% else %}
-          {% include 'ethical.html' %}
-        {% endif %}
-    </article>
-   </div>     
-    
-{% endblock content %}
+{% extends "index.html" %}
+
+{% block title %}{{ SITENAME }}&nbsp;|&nbsp; {{ page.title }}{% endblock title %}
+
+{% block header %}
+    <!-- Page Header -->
+    {% include "navigationbar.html" %}
+    {% if page.header_cover %}
+        <header class="intro-header" style="background-image: url('{{ page.header_cover }}')">
+    {% elif HEADER_COVER %}
+        <header class="intro-header" style="background-image: url('{{ HEADER_COVER }}')">
+    {% elif HEADER_COLOR %}
+        <header class="intro-header" style="background-color: {{ HEADER_COLOR }}">
+    {% else %}
+        <header class="intro-header" id="intro-eth" style="background-image: url('{{ SITEURL }}/{{ THEME_STATIC_DIR }}/images/fluid.png')">
+    {% endif %}     
+        <div class="container" onclick="window.location = '{{ SITEURL }}'">
+            <div class="row" id="roweth">
+                <div class="col-lg-8 col-lg-offset-2 col-md-10 col-md-offset-1">
+                    <div class="post-heading">                        
+                    </div>
+                </div>
+            </div>
+        </div>
+    </header>
+{% endblock header %}
+
+{% block content %}   
+   <div id="divpage">         
+    <article>
+        <h1>{{ page.title }}</h1>
+        {{ page.content }}
+        {% if page.eth %}
+          {% if page.location %}
+            {% include 'location.html' %}
+          {% endif %}
+        {% else %}
+          {% include 'ethical.html' %}
+        {% endif %}
+    </article>
+   </div>     
+    
+{% endblock content %}